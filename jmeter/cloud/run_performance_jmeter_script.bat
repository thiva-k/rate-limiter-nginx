@echo off
REM Set JMeter parameters
<<<<<<< HEAD
set LB_1_HOSTNAME=35.197.193.204
set LB_2_HOSTNAME=35.184.106.1
=======
set LB_1_HOSTNAME=34.89.38.111
set LB_2_HOSTNAME=35.223.187.66
>>>>>>> d2879cd8
set LB_1_PORT=8090
set LB_2_PORT=8091

set WARM_UP_USERS=100
<<<<<<< HEAD
set WARM_UP_TIME=60
=======
set WARM_UP_TIME=10
>>>>>>> d2879cd8
set TEST_RUN_TIME=600
set RAMP_UP=10

set GROUP_1=75
set GROUP_2=20
set GROUP_3=5
set GROUP_1_REQUEST_RATE=30
set GROUP_2_REQUEST_RATE=90
set GROUP_3_REQUEST_RATE=120
set GROUP_3_REQUEST_RATE_PER_SEC=2

set TEST_PLAN=teastore_performance.jmx
set TEST_FOLDER=performance

REM Prompt user for rate limiting algorithm
echo Select rate limiting algorithm:
echo 1 - fixed_window_counter
echo 2 - sliding_window_counter
echo 3 - sliding_window_log
echo 4 - token_bucket
echo 5 - leaky_bucket
set /p ALGO_OPTION="Enter the number corresponding to the algorithm: "

REM Validate algorithm input
if "%ALGO_OPTION%"=="1" (
    set ALGO_NAME=fixed_window_counter
) else if "%ALGO_OPTION%"=="2" (
    set ALGO_NAME=sliding_window_counter
) else if "%ALGO_OPTION%"=="3" (
    set ALGO_NAME=sliding_window_log
) else if "%ALGO_OPTION%"=="4" (
    set ALGO_NAME=token_bucket
) else if "%ALGO_OPTION%"=="5" (
    set ALGO_NAME=leaky_bucket
    set TEST_PLAN=teastore_performance_leaky_bucket.jmx
) else (
    echo Invalid algorithm option. Please enter a number between 1 and 5.
    pause
    exit /b 1
)

REM Get current timestamp
for /f "tokens=1-6 delims=/:. " %%a in ("%date% %time%") do (
    set TIMESTAMP=%%d_%%c_%%b_%%e_%%f
)

REM Set result and log file paths
set LOG_DIR=logs\%ALGO_NAME%\%TEST_FOLDER%\%TIMESTAMP%
set RESULT_FILE=%LOG_DIR%\jmeter_results.csv
set JMETER_LOG=%LOG_DIR%\jmeter.log
set LOG_FILE="%~dp0%LOG_DIR%\warm_up_results.csv"

echo log file: %LOG_FILE%

REM Create log directory if it doesn't exist
if not exist %LOG_DIR% (
    mkdir %LOG_DIR%
)

REM create new file called warm_up_results.csv under LOG_DIR folder without any content
echo. > %LOG_DIR%\warm_up_results.csv

REM Copy run_generate_report.bat to the log directory
copy run_generate_report.bat %LOG_DIR%

REM Copy error rate analyzer script to the log directory
copy "..\result_analyzers\error_rate_analyzer.py" %LOG_DIR%\error_rate_analyzer.py

REM Copy perfomance analyzer script to the log directory
copy "..\result_analyzers\perfomance_analyzer.py" %LOG_DIR%\perfomance_analyzer.py

REM Save all jmeter properties to a file
echo lb_1_hostname=%LB_1_HOSTNAME% > %LOG_DIR%\jmeter.properties
echo lb_2_hostname=%LB_2_HOSTNAME% >> %LOG_DIR%\jmeter.properties
echo lb_1_port=%LB_1_PORT% >> %LOG_DIR%\jmeter.properties
echo lb_2_port=%LB_2_PORT% >> %LOG_DIR%\jmeter.properties
echo warm_up_users=%WARM_UP_USERS% >> %LOG_DIR%\jmeter.properties
echo warm_up_time=%WARM_UP_TIME% >> %LOG_DIR%\jmeter.properties
echo test_run_time=%TEST_RUN_TIME% >> %LOG_DIR%\jmeter.properties
echo ramp_up=%RAMP_UP% >> %LOG_DIR%\jmeter.properties
echo group_1=%GROUP_1% >> %LOG_DIR%\jmeter.properties
echo group_2=%GROUP_2% >> %LOG_DIR%\jmeter.properties
echo group_3=%GROUP_3% >> %LOG_DIR%\jmeter.properties
echo group_1_request_rate=%GROUP_1_REQUEST_RATE% >> %LOG_DIR%\jmeter.properties
echo group_2_request_rate=%GROUP_2_REQUEST_RATE% >> %LOG_DIR%\jmeter.properties
echo group_3_request_rate=%GROUP_3_REQUEST_RATE% >> %LOG_DIR%\jmeter.properties

REM Run JMeter test
"%JMETER_HOME%\bin\jmeter.bat" -n -t %TEST_PLAN% -l %RESULT_FILE% -j %JMETER_LOG% ^
-Jlb_1_hostname=%LB_1_HOSTNAME% ^
-Jlb_2_hostname=%LB_2_HOSTNAME% ^
-Jlb_1_port=%LB_1_PORT% ^
-Jlb_2_port=%LB_2_PORT% ^
-Jwarm_up_users=%WARM_UP_USERS% ^
-Jwarm_up_time=%WARM_UP_TIME% ^
-Jtest_run_time=%TEST_RUN_TIME% ^
-Jgroup_1=%GROUP_1% ^
-Jgroup_2=%GROUP_2% ^
-Jgroup_3=%GROUP_3% ^
-Jgroup_1_request_rate=%GROUP_1_REQUEST_RATE% ^
-Jgroup_2_request_rate=%GROUP_2_REQUEST_RATE% ^
-Jgroup_3_request_rate=%GROUP_3_REQUEST_RATE% ^
-Jgroup_3_request_rate_per_sec=%GROUP_3_REQUEST_RATE_PER_SEC% ^
-Jramp_up=%RAMP_UP% ^
-Jlog_file=%LOG_FILE%<|MERGE_RESOLUTION|>--- conflicted
+++ resolved
@@ -1,21 +1,12 @@
 @echo off
 REM Set JMeter parameters
-<<<<<<< HEAD
-set LB_1_HOSTNAME=35.197.193.204
-set LB_2_HOSTNAME=35.184.106.1
-=======
 set LB_1_HOSTNAME=34.89.38.111
 set LB_2_HOSTNAME=35.223.187.66
->>>>>>> d2879cd8
 set LB_1_PORT=8090
 set LB_2_PORT=8091
 
 set WARM_UP_USERS=100
-<<<<<<< HEAD
 set WARM_UP_TIME=60
-=======
-set WARM_UP_TIME=10
->>>>>>> d2879cd8
 set TEST_RUN_TIME=600
 set RAMP_UP=10
 
