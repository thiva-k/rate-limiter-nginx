--- conflicted
+++ resolved
@@ -50,16 +50,12 @@
     environment:
       MYSQL_ROOT_PASSWORD: root
     volumes:
-<<<<<<< HEAD
+      - ./init/init_fixed_window_counter.sql:/docker-entrypoint-initdb.d/init_fixed_window_counter.sql
+      - ./init/init_sliding_window_counter.sql:/docker-entrypoint-initdb.d/init_sliding_window_counter.sql
+      - ./init/init_sliding_window_logs.sql:/docker-entrypoint-initdb.d/init_sliding_window_logs.sql
       - ./init/init_token_bucket.sql:/docker-entrypoint-initdb.d/init_token_bucket.sql
       - ./init/init_leaky_bucket.sql:/docker-entrypoint-initdb.d/init_leaky_bucket.sql
       - ./init/init_gcra.sql:/docker-entrypoint-initdb.d/init_gcra.sql
-
-=======
-      - ./init/init_sliding_window_logs.sql:/docker-entrypoint-initdb.d/init_sliding_window_logs.sql
-      - ./init/init_fixed_window_counter.sql:/docker-entrypoint-initdb.d/init_fixed_window_counter.sql
-      - ./init/init_sliding_window_counter.sql:/docker-entrypoint-initdb.d/init_sliding_window_counter.sql
->>>>>>> 17e00948
 
   registry:
     image: descartesresearch/teastore-registry
